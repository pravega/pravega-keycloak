/**
 * Copyright (c) 2019 Dell Inc., or its subsidiaries. All Rights Reserved.
 *
 * Licensed under the Apache License, Version 2.0 (the "License");
 * you may not use this file except in compliance with the License.
 * You may obtain a copy of the License at
 *
 * http://www.apache.org/licenses/LICENSE-2.0
 */

package io.pravega.keycloak.client;

import io.pravega.common.util.RetriesExhaustedException;
import io.pravega.keycloak.client.KeycloakAuthzClient.TokenCache;
import io.pravega.keycloak.client.helpers.AccessTokenBuilder;
import io.pravega.keycloak.client.helpers.AccessTokenIssuer;
import org.junit.Assert;
import org.junit.Test;
import org.keycloak.authorization.client.AuthzClient;
import org.keycloak.authorization.client.ClientAuthenticator;
import org.keycloak.authorization.client.Configuration;
import org.keycloak.authorization.client.util.HttpResponseException;
import org.keycloak.representations.AccessToken;
import org.keycloak.representations.AccessTokenResponse;
import org.keycloak.representations.idm.authorization.AuthorizationResponse;
import org.keycloak.util.BasicAuthHelper;
import org.mockito.Mockito;

import java.io.File;
<<<<<<< HEAD
import java.io.IOException;
import java.nio.file.Files;
import java.nio.file.Paths;
=======
import java.net.ConnectException;
>>>>>>> 7a02c4b5
import java.util.HashMap;
import java.util.List;
import java.util.Map;
import java.util.UUID;
import java.util.function.BiFunction;

import static io.pravega.keycloak.client.KeycloakAuthzClient.DEFAULT_PRAVEGA_CONTROLLER_CLIENT_ID;
import static org.junit.Assert.*;
import static org.mockito.ArgumentMatchers.any;
import static org.mockito.Mockito.*;

public class KeycloakAuthzClientTest {
    private static final String SVC_ACCOUNT_JSON_FILE = getResourceFile("service-account.json");
<<<<<<< HEAD
    private static final String SVC_ACCOUNT_JSON_STRING = getResourceString(getResourceFile("service-account.json"));
//    private static final KeycloakDeployment DEPLOYMENT = KeycloakDeploymentResolver.resolve(SVC_ACCOUNT_JSON_FILE).get();

=======
>>>>>>> 7a02c4b5
    private static final AccessTokenIssuer ISSUER = new AccessTokenIssuer();

    @Test
    public void getRPTCacheHits() {
        AuthzClient client = mock(AuthzClient.class, Mockito.RETURNS_DEEP_STUBS);
        TokenCache tokenCache = spy(new TokenCache(0));

        // configure mocks
        AccessTokenResponse accessToken = accessTokenResponse();
        when(client.obtainAccessToken()).thenReturn(accessToken);
        AuthorizationResponse response = authResponse(false);
        when(client.authorization(any()).authorize(any())).thenReturn(response);

        // cache miss
        KeycloakAuthzClient authzClient = new KeycloakAuthzClient(client, tokenCache);
        String rpt1 = authzClient.getRPT();
        assertEquals(response.getToken(), rpt1);

        // cache hit
        String rpt2 = authzClient.getRPT();
        assertEquals(response.getToken(), rpt2);

        verify(tokenCache, times(2)).getIfValid();
        verify(client.authorization(any()), times(1)).authorize(any());
        verify(tokenCache, times(1)).update(any());
    }

    @Test
    public void getRPTFailsToGetAccessToken() {
        AuthzClient client = mock(AuthzClient.class, Mockito.RETURNS_DEEP_STUBS);
        TokenCache tokenCache = spy(new TokenCache(0));
        when(client.obtainAccessToken()).thenThrow(new HttpResponseException("", 400, "", null));

        KeycloakAuthzClient authzClient = new KeycloakAuthzClient(client, tokenCache);
        try {
            authzClient.getRPT();
            Assert.fail();
        } catch(KeycloakAuthenticationException e) {
        }
        verify(client, times(1)).obtainAccessToken();
    }

<<<<<<< HEAD
    @Test(expected = KeycloakAuthorizationException.class)
    public void getRPT_error_authz() {
=======
    @Test
    public void getRPTCannotExchangeAccessTokenForRPT() {
>>>>>>> 7a02c4b5
        AuthzClient client = mock(AuthzClient.class, Mockito.RETURNS_DEEP_STUBS);
        TokenCache tokenCache = spy(new TokenCache(0));
        AccessTokenResponse accessToken = accessTokenResponse();
        when(client.obtainAccessToken()).thenReturn(accessToken);
        when(client.authorization(any()).authorize(any())).thenThrow(new HttpResponseException("", 400, "", null));

        KeycloakAuthzClient authzClient = new KeycloakAuthzClient(client, tokenCache);
        try {
            authzClient.getRPT();
            Assert.fail();
        } catch(KeycloakAuthorizationException e) {
        }
        verify(client.authorization(any()), times(1)).authorize(any());
    }

    @Test
    public void getRPTWithHttp500Exception() {
        AuthzClient client = mock(AuthzClient.class, Mockito.RETURNS_DEEP_STUBS);
        TokenCache tokenCache = spy(new TokenCache(0));

        when(client.obtainAccessToken()).thenThrow(new HttpResponseException("", 500, "", null));
        KeycloakAuthzClient authzClient = new KeycloakAuthzClient(client, tokenCache, 3, 1);
        try {
            authzClient.getRPT();
            Assert.fail();
        } catch(RetriesExhaustedException e) {
        }
        verify(client, times(3)).obtainAccessToken();
    }

    @Test
    public void getRPTWithRuntimeConnectException() {
        AuthzClient client = mock(AuthzClient.class, Mockito.RETURNS_DEEP_STUBS);
        TokenCache tokenCache = spy(new TokenCache(0));

        when(client.obtainAccessToken()).thenThrow(new RuntimeException(new ConnectException()));
        KeycloakAuthzClient authzClient = new KeycloakAuthzClient(client, tokenCache,3, 1);
        try {
            authzClient.getRPT();
            Assert.fail();
        } catch(RetriesExhaustedException e) {
        }
        verify(client, times(3)).obtainAccessToken();
    }

    @Test
    public void getRPTWithRandomRuntimeException() {
        AuthzClient client = mock(AuthzClient.class, Mockito.RETURNS_DEEP_STUBS);
        TokenCache tokenCache = spy(new TokenCache(0));

        when(client.obtainAccessToken()).thenThrow(new RuntimeException("bogus"));
        KeycloakAuthzClient authzClient = new KeycloakAuthzClient(client, tokenCache, 3, 1);
        try {
            authzClient.getRPT();
            Assert.fail();
        } catch(RetriesExhaustedException e) {
            Assert.fail();
        } catch (RuntimeException e) {
        }
        verify(client, times(1)).obtainAccessToken();
    }

    @Test
    public void tokenCacheExpiration() {
        AuthorizationResponse response;
        TokenCache tokenCache = new TokenCache(0);

        // cache miss
        response = tokenCache.getIfValid();
        assertNull(response);

        // cache hit
        response = authResponse(token(UUID.randomUUID().toString(), false));
        tokenCache.update(response);
        assertSame(response, tokenCache.getIfValid());

        // cache expiration
        response = authResponse(token(UUID.randomUUID().toString(), true));
        tokenCache.update(response);
        assertNull(tokenCache.getIfValid());
    }

    @Test
    public void builderDefaultAudience() {
        TestSupplier supplier = new TestSupplier();
        KeycloakAuthzClient.builder().withAuthzClientSupplier(supplier).withConfigFile(SVC_ACCOUNT_JSON_FILE).build();
        assertEquals(DEFAULT_PRAVEGA_CONTROLLER_CLIENT_ID, supplier.configuration.getResource());
    }

    @Test
<<<<<<< HEAD
    public void builder_defaultAudienceFromString() {
        TestSupplier supplier = new TestSupplier();
        KeycloakAuthzClient.builder().withAuthzClientSupplier(supplier).withConfigString(SVC_ACCOUNT_JSON_STRING).build();
        assertEquals(DEFAULT_PRAVEGA_CONTROLLER_CLIENT_ID, supplier.configuration.getResource());
    }

    @Test
    public void builder_setAudience() {
=======
    public void builderSetAudience() {
>>>>>>> 7a02c4b5
        TestSupplier supplier = new TestSupplier();
        KeycloakAuthzClient.builder().withAuthzClientSupplier(supplier).withConfigFile(SVC_ACCOUNT_JSON_FILE)
                .withAudience("builder_setAudience").build();
        assertEquals("builder_setAudience", supplier.configuration.getResource());
    }

    @Test
    public void builder_setAudienceFromString() {
        TestSupplier supplier = new TestSupplier();
        KeycloakAuthzClient.builder().withAuthzClientSupplier(supplier).withConfigString(SVC_ACCOUNT_JSON_STRING)
                .withAudience("builder_setAudience").build();
        assertEquals("builder_setAudience", supplier.configuration.getResource());
    }

    @Test(expected = KeycloakConfigurationException.class)
    public void builderNoConfig() {
        TestSupplier supplier = new TestSupplier();
        KeycloakAuthzClient.builder().withAuthzClientSupplier(supplier).build();
    }

<<<<<<< HEAD
    void builder_authenticator(boolean isFile) {
=======
    @Test
    public void builderAuthenticator() {
>>>>>>> 7a02c4b5
        TestSupplier supplier = new TestSupplier();
        if (isFile)
            KeycloakAuthzClient.builder().withAuthzClientSupplier(supplier).withConfigFile(SVC_ACCOUNT_JSON_FILE).build();
        else
            KeycloakAuthzClient.builder().withAuthzClientSupplier(supplier).withConfigString(SVC_ACCOUNT_JSON_STRING).build();

        Map<String, List<String>> requestParams = new HashMap<>();
        Map<String, String> requestHeaders = new HashMap<>();
        supplier.clientAuthenticator.configureClientCredentials(requestParams, requestHeaders);
        assertTrue(requestHeaders.containsKey("Authorization"));
        assertEquals(
                requestHeaders.get("Authorization"),
                BasicAuthHelper.createHeader("test-client", "b3f202cb-29fe-4d13-afb8-15e787c6e56c"));
    }

    @Test
    public void builder_authenticatorFromFile() {
        builder_authenticator(true);
    }

    @Test
    public void builder_authenticatorFromString() {
        builder_authenticator(false);
    }

    @Test
    public void checkDeserializeToken() {
        String goodToken = token(UUID.randomUUID().toString(), false);
        AccessToken token = KeycloakAuthzClient.toAccessToken(goodToken);
        assertFalse(token.isExpired());
        assertEquals(token.getSubject(), "00000000-0000-0000-0000-000000000001");
        assertEquals(token.getPreferredUsername(), "user-1");
    }

    private AccessTokenResponse accessTokenResponse() {
        AccessTokenResponse acr = new AccessTokenResponse();
        acr.setToken("TOKEN");
        return acr;
    }

    private AuthorizationResponse authResponse(String rawToken) {
        AuthorizationResponse response = new AuthorizationResponse();
        response.setToken(rawToken);
        return response;
    }

    private AuthorizationResponse authResponse(boolean expired) {
        String rawToken = token(UUID.randomUUID().toString(), expired);
        AuthorizationResponse response = new AuthorizationResponse();
        response.setToken(rawToken);
        return response;
    }

    private String token(String id, boolean expired) {
        AccessTokenIssuer issuer = new AccessTokenIssuer();

        AccessToken token = new AccessTokenBuilder()
                .id(id)
                .subject("00000000-0000-0000-0000-000000000001")
                .username("user-1").build();
        return issuer.issue(token, expired);
    }

    private static String getResourceFile(String resourceName) {
        return new File(KeycloakAuthzClientTest.class.getClassLoader().getResource(resourceName).getFile()).getAbsolutePath();
    }

    private static String getResourceString(String resourceFilePath) {
        try {
            return new String(Files.readAllBytes(Paths.get(resourceFilePath)));
        } catch (IOException e) {
            throw new RuntimeException("Could not load resource path: " + resourceFilePath, e);
        }
    }

    class TestSupplier implements BiFunction<Configuration, ClientAuthenticator, AuthzClient> {
        Configuration configuration;
        ClientAuthenticator clientAuthenticator;
        final AuthzClient client = mock(AuthzClient.class);

        @Override
        public AuthzClient apply(Configuration configuration, ClientAuthenticator clientAuthenticator) {
            this.configuration = configuration;
            this.clientAuthenticator = clientAuthenticator;
            return client;
        }
    }
}<|MERGE_RESOLUTION|>--- conflicted
+++ resolved
@@ -5,7 +5,7 @@
  * you may not use this file except in compliance with the License.
  * You may obtain a copy of the License at
  *
- * http://www.apache.org/licenses/LICENSE-2.0
+ *     http://www.apache.org/licenses/LICENSE-2.0
  */
 
 package io.pravega.keycloak.client;
@@ -27,13 +27,7 @@
 import org.mockito.Mockito;
 
 import java.io.File;
-<<<<<<< HEAD
-import java.io.IOException;
-import java.nio.file.Files;
-import java.nio.file.Paths;
-=======
 import java.net.ConnectException;
->>>>>>> 7a02c4b5
 import java.util.HashMap;
 import java.util.List;
 import java.util.Map;
@@ -47,12 +41,6 @@
 
 public class KeycloakAuthzClientTest {
     private static final String SVC_ACCOUNT_JSON_FILE = getResourceFile("service-account.json");
-<<<<<<< HEAD
-    private static final String SVC_ACCOUNT_JSON_STRING = getResourceString(getResourceFile("service-account.json"));
-//    private static final KeycloakDeployment DEPLOYMENT = KeycloakDeploymentResolver.resolve(SVC_ACCOUNT_JSON_FILE).get();
-
-=======
->>>>>>> 7a02c4b5
     private static final AccessTokenIssuer ISSUER = new AccessTokenIssuer();
 
     @Test
@@ -95,13 +83,8 @@
         verify(client, times(1)).obtainAccessToken();
     }
 
-<<<<<<< HEAD
-    @Test(expected = KeycloakAuthorizationException.class)
-    public void getRPT_error_authz() {
-=======
     @Test
     public void getRPTCannotExchangeAccessTokenForRPT() {
->>>>>>> 7a02c4b5
         AuthzClient client = mock(AuthzClient.class, Mockito.RETURNS_DEEP_STUBS);
         TokenCache tokenCache = spy(new TokenCache(0));
         AccessTokenResponse accessToken = accessTokenResponse();
@@ -192,49 +175,23 @@
     }
 
     @Test
-<<<<<<< HEAD
-    public void builder_defaultAudienceFromString() {
-        TestSupplier supplier = new TestSupplier();
-        KeycloakAuthzClient.builder().withAuthzClientSupplier(supplier).withConfigString(SVC_ACCOUNT_JSON_STRING).build();
-        assertEquals(DEFAULT_PRAVEGA_CONTROLLER_CLIENT_ID, supplier.configuration.getResource());
-    }
-
-    @Test
-    public void builder_setAudience() {
-=======
     public void builderSetAudience() {
->>>>>>> 7a02c4b5
         TestSupplier supplier = new TestSupplier();
         KeycloakAuthzClient.builder().withAuthzClientSupplier(supplier).withConfigFile(SVC_ACCOUNT_JSON_FILE)
                 .withAudience("builder_setAudience").build();
         assertEquals("builder_setAudience", supplier.configuration.getResource());
     }
 
-    @Test
-    public void builder_setAudienceFromString() {
-        TestSupplier supplier = new TestSupplier();
-        KeycloakAuthzClient.builder().withAuthzClientSupplier(supplier).withConfigString(SVC_ACCOUNT_JSON_STRING)
-                .withAudience("builder_setAudience").build();
-        assertEquals("builder_setAudience", supplier.configuration.getResource());
-    }
-
     @Test(expected = KeycloakConfigurationException.class)
     public void builderNoConfig() {
         TestSupplier supplier = new TestSupplier();
         KeycloakAuthzClient.builder().withAuthzClientSupplier(supplier).build();
     }
 
-<<<<<<< HEAD
-    void builder_authenticator(boolean isFile) {
-=======
     @Test
     public void builderAuthenticator() {
->>>>>>> 7a02c4b5
-        TestSupplier supplier = new TestSupplier();
-        if (isFile)
-            KeycloakAuthzClient.builder().withAuthzClientSupplier(supplier).withConfigFile(SVC_ACCOUNT_JSON_FILE).build();
-        else
-            KeycloakAuthzClient.builder().withAuthzClientSupplier(supplier).withConfigString(SVC_ACCOUNT_JSON_STRING).build();
+        TestSupplier supplier = new TestSupplier();
+        KeycloakAuthzClient.builder().withAuthzClientSupplier(supplier).withConfigFile(SVC_ACCOUNT_JSON_FILE).build();
 
         Map<String, List<String>> requestParams = new HashMap<>();
         Map<String, String> requestHeaders = new HashMap<>();
@@ -246,16 +203,6 @@
     }
 
     @Test
-    public void builder_authenticatorFromFile() {
-        builder_authenticator(true);
-    }
-
-    @Test
-    public void builder_authenticatorFromString() {
-        builder_authenticator(false);
-    }
-
-    @Test
     public void checkDeserializeToken() {
         String goodToken = token(UUID.randomUUID().toString(), false);
         AccessToken token = KeycloakAuthzClient.toAccessToken(goodToken);
@@ -297,14 +244,6 @@
         return new File(KeycloakAuthzClientTest.class.getClassLoader().getResource(resourceName).getFile()).getAbsolutePath();
     }
 
-    private static String getResourceString(String resourceFilePath) {
-        try {
-            return new String(Files.readAllBytes(Paths.get(resourceFilePath)));
-        } catch (IOException e) {
-            throw new RuntimeException("Could not load resource path: " + resourceFilePath, e);
-        }
-    }
-
     class TestSupplier implements BiFunction<Configuration, ClientAuthenticator, AuthzClient> {
         Configuration configuration;
         ClientAuthenticator clientAuthenticator;
